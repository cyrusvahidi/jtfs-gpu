--- conflicted
+++ resolved
@@ -42,12 +42,8 @@
         self.feature = feature.split('_')[0]
         self.feature_spec = feature.split('_')[1:]
         self.learn_adalog = learn_adalog
-<<<<<<< HEAD
         self.std = std
-        # classwise accuracy 
-=======
-        # classwise accuracy
->>>>>>> 8e89cccc
+
         df = pd.read_csv(csv)
         classes = df[['instrument', 'instrument_id']
                      ].value_counts().index.to_list()
@@ -68,7 +64,6 @@
 
         if self.feature in ('jtfs', 'scat1d'):
             stats_dir = os.path.join(stats_dir, feature)
-<<<<<<< HEAD
             
             if self.feature == 'jtfs':
                 self.mu = torch.tensor(np.load(os.path.join(stats_dir, 'stats/mu.npy')))
@@ -86,11 +81,6 @@
                 self.mu_z = torch.tensor(np.load(os.path.join(stats_dir, 'stats/mu_z.npy')))
                 self.std_z = torch.tensor(np.load(os.path.join(stats_dir, 'stats/std_z.npy')))
             
-=======
-            self.mu = torch.tensor(np.load(os.path.join(stats_dir,
-                                                        'stats/mu.npy')))
-
->>>>>>> 8e89cccc
             if self.feature == 'jtfs' and '3D' in self.feature_spec:
                 s1_channels = 4
                 self.s1_conv1 = nn.Sequential(
@@ -98,30 +88,21 @@
                     nn.ReLU(),
                     nn.AvgPool2d(kernel_size=(4, 1), padding=(2, 0))
                 )
-<<<<<<< HEAD
                 if self.std:
                     self.n_channels = len(self.mu_s2) + s1_channels
                 else:
                     self.n_channels = len(self.mu) + (s1_channels - 1)
-            elif self.feature == 'scat1d' or (self.feature == 'jtfs' and '2D' in self.feature_spec):
-=======
-                self.n_channels = len(self.mu) + (s1_channels - 1)
             elif (self.feature == 'scat1d' or
                   (self.feature == 'jtfs' and '2D' in self.feature_spec)):
->>>>>>> 8e89cccc
                 self.n_channels = len(self.mu)
 
             self.c = c
             if self.learn_adalog:
-<<<<<<< HEAD
                 if self.std and self.feature == 'jtfs':
                     self.register_parameter('eps', nn.Parameter(torch.randn(len(self.mu_s1) + len(self.mu_s2))))
                 else:
-                    self.register_parameter('eps', nn.Parameter(torch.randn(len(self.mu))))
-=======
-                self.register_parameter('eps',
-                                        nn.Parameter(torch.randn(len(self.mu))))
->>>>>>> 8e89cccc
+                    self.register_parameter('eps',
+                                            nn.Parameter(torch.randn(len(self.mu))))
         elif feature == 'cqt':
             self.n_channels = 1
             stats_dir = os.path.join(stats_dir, feature)
@@ -210,14 +191,9 @@
               (self.feature == 'jtfs' and not self.is_2d_conv)):
             Sx = x
             c = self.get_c().type_as(Sx)
-<<<<<<< HEAD
             sx = torch.log1p(Sx / (c[None, :, None] * self.mu[None, :, None].type_as(Sx) + 1e-8))
             if self.std:
                 sx = (sx - self.mu_z[None, :, None].type_as(sx)) / self.std_z[None, :, None].type_as(sx)
-=======
-            sx = torch.log1p(Sx / (
-                c[None, :, None] * self.mu[None, :, None].type_as(Sx) + 1e-8))
->>>>>>> 8e89cccc
             sx = self.bn(sx)
 
         elif self.feature == 'cqt':
@@ -257,10 +233,6 @@
         logits = torch.cat([x['logits'] for x in outputs]).softmax(dim=-1)
         y = torch.cat([x['y'] for x in outputs])
         acc_macro = self.acc_metric_macro(logits, y)
-<<<<<<< HEAD
-=======
-        acc_classwise = self.classwise_acc(logits, y)
->>>>>>> 8e89cccc
         loss = torch.stack([x['loss'] for x in outputs]).mean()
 
         self.log('train/acc', acc_macro)
@@ -272,10 +244,6 @@
         logits = torch.cat([x['logits'] for x in outputs]).softmax(dim=-1)
         y = torch.cat([x['y'] for x in outputs])
         acc_macro = self.acc_metric_macro(logits, y)
-<<<<<<< HEAD
-=======
-        acc_classwise = self.classwise_acc(logits, y)
->>>>>>> 8e89cccc
 
         self.val_acc = acc_macro
         self.val_loss = torch.stack([x['loss'] for x in outputs]).mean()
@@ -309,25 +277,10 @@
 
     def configure_optimizers(self):
         opt = torch.optim.Adam(self.parameters(), lr=self.lr)
-<<<<<<< HEAD
         scheduler = torch.optim.lr_scheduler.ReduceLROnPlateau(opt, 
                                                                factor=0.5, 
                                                                patience=5, 
-=======
-        scheduler = torch.optim.lr_scheduler.ReduceLROnPlateau(opt,
-                                                               factor=0.5,
-                                                               patience=4,
->>>>>>> 8e89cccc
                                                                mode='min')
-        # scheduler = torch.optim.lr_scheduler.CyclicLR(opt,
-        #                                               base_lr=self.lr,
-        #                                               max_lr=self.lr * 4,
-        #                                               step_size_up=1024,
-        #                                               mode='triangular',
-        #                                               gamma=1.0,
-        #                                               cycle_momentum=False)
-        # return {'optimizer': opt, 'lr_scheduler': scheduler}
-        # return {'optimizer': opt}
         return {'optimizer': opt, 'lr_scheduler': scheduler,
                 'monitor':  'val/loss'}
 
